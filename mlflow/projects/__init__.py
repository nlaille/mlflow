"""
The ``mlflow.projects`` module provides an API for running MLflow projects locally or remotely.
"""

from __future__ import print_function

from distutils import dir_util
import hashlib
import json
import yaml
import os
import sys
import re
from six.moves import urllib
import subprocess
import tempfile
import logging

import mlflow.tracking as tracking
import mlflow.tracking.fluent as fluent
from mlflow.projects.submitted_run import LocalSubmittedRun, SubmittedRun
from mlflow.projects import _project_spec
from mlflow.exceptions import ExecutionException, MlflowException
from mlflow.entities import RunStatus, SourceType
from mlflow.tracking.fluent import _get_experiment_id
from mlflow.tracking.context.default_context import _get_user
from mlflow.tracking.context.git_context import _get_git_commit
import mlflow.projects.databricks
from mlflow.utils import process
<<<<<<< HEAD
from mlflow.utils.mlflow_tags import MLFLOW_PROJECT_ENV, MLFLOW_USER, MLFLOW_SOURCE_NAME, \
    MLFLOW_SOURCE_TYPE, MLFLOW_GIT_COMMIT, MLFLOW_GIT_REPO_URL, MLFLOW_GIT_BRANCH, \
    LEGACY_MLFLOW_GIT_REPO_URL, LEGACY_MLFLOW_GIT_BRANCH_NAME, MLFLOW_PROJECT_ENTRY_POINT, \
    MLFLOW_PARENT_RUN_ID, MLFLOW_PROJECT_BACKEND
=======
from mlflow.utils.file_utils import path_to_local_sqlite_uri, path_to_local_file_uri, \
    get_local_path_or_none
from mlflow.utils.mlflow_tags import MLFLOW_PROJECT_ENV, MLFLOW_DOCKER_IMAGE_URI, \
    MLFLOW_DOCKER_IMAGE_ID, MLFLOW_USER, MLFLOW_SOURCE_NAME, MLFLOW_SOURCE_TYPE, \
    MLFLOW_GIT_COMMIT, MLFLOW_GIT_REPO_URL, MLFLOW_GIT_BRANCH, LEGACY_MLFLOW_GIT_REPO_URL, \
    LEGACY_MLFLOW_GIT_BRANCH_NAME, MLFLOW_PROJECT_ENTRY_POINT, MLFLOW_PARENT_RUN_ID, \
    MLFLOW_PROJECT_BACKEND
from mlflow.utils import databricks_utils, file_utils
>>>>>>> 22805100

# TODO: this should be restricted to just Git repos and not S3 and stuff like that
_GIT_URI_REGEX = re.compile(r"^[^/]*:")
_FILE_URI_REGEX = re.compile(r"^file://.+")
_ZIP_URI_REGEX = re.compile(r".+\.zip$")
# Environment variable indicating a path to a conda installation. MLflow will default to running
# "conda" if unset
MLFLOW_CONDA_HOME = "MLFLOW_CONDA_HOME"

_logger = logging.getLogger(__name__)


def _resolve_experiment_id(experiment_name=None, experiment_id=None):
    """
    Resolve experiment.

    Verifies either one or other is specified - cannot be both selected.

    :param experiment_name: Name of experiment under which to launch the run.
    :param experiment_id: ID of experiment under which to launch the run.
    :return: int
    """

    if experiment_name and experiment_id:
        raise MlflowException("Specify only one of 'experiment_name' or 'experiment_id'.")

    exp_id = experiment_id
    if experiment_name:
        client = tracking.MlflowClient()
        exp_id = client.get_experiment_by_name(experiment_name).experiment_id
    exp_id = exp_id or _get_experiment_id()
    return exp_id


def _run(uri, experiment_id, entry_point="main", version=None, parameters=None,
         backend=None, backend_config=None, use_conda=True,
         storage_dir=None, synchronous=True, run_id=None):
    """
    Helper that delegates to the project-running method corresponding to the passed-in backend.
    Returns a ``SubmittedRun`` corresponding to the project run.
    """

    parameters = parameters or {}
    work_dir = _fetch_project(uri=uri, force_tempdir=False, version=version)
    project = _project_spec.load_project(work_dir)
    _validate_execution_environment(project, backend)
    project.get_entry_point(entry_point)._validate_parameters(parameters)
    if run_id:
        active_run = tracking.MlflowClient().get_run(run_id)
    else:
        active_run = _create_run(uri, experiment_id, work_dir, entry_point)

    # Consolidate parameters for logging.
    # `storage_dir` is `None` since we want to log actual path not downloaded local path
    entry_point_obj = project.get_entry_point(entry_point)
    final_params, extra_params = entry_point_obj.compute_parameters(parameters, storage_dir=None)
    for key, value in (list(final_params.items()) + list(extra_params.items())):
        tracking.MlflowClient().log_param(active_run.info.run_id, key, value)

    repo_url = _get_git_repo_url(work_dir)
    if repo_url is not None:
        for tag in [MLFLOW_GIT_REPO_URL, LEGACY_MLFLOW_GIT_REPO_URL]:
            tracking.MlflowClient().set_tag(active_run.info.run_id, tag, repo_url)

    # Add branch name tag if a branch is specified through -version
    if _is_valid_branch_name(work_dir, version):
        for tag in [MLFLOW_GIT_BRANCH, LEGACY_MLFLOW_GIT_BRANCH_NAME]:
            tracking.MlflowClient().set_tag(active_run.info.run_id, tag, version)

    if backend == "databricks":
        tracking.MlflowClient().set_tag(active_run.info.run_id, MLFLOW_PROJECT_BACKEND,
                                        "databricks")
        from mlflow.projects.databricks import run_databricks
        return run_databricks(
            remote_run=active_run,
            uri=uri, entry_point=entry_point, work_dir=work_dir, parameters=parameters,
            experiment_id=experiment_id, cluster_spec=backend_config)

    elif backend == "local" or backend is None:
        command = []
        command_separator = " "
        # If a docker_env attribute is defined in MLproject then it takes precedence over conda yaml
        # environments, so the project will be executed inside a docker container.
        if project.docker_env:
            from mlflow.projects.docker import _get_docker_image_uri, _build_docker_image, \
                _validate_docker_installation, \
                _validate_docker_env, _get_docker_command

            tracking.MlflowClient().set_tag(active_run.info.run_id, MLFLOW_PROJECT_ENV,
                                            "docker")
            tracking.MlflowClient().set_tag(active_run.info.run_id, MLFLOW_PROJECT_BACKEND,
                                            "local")
            _validate_docker_env(project)
            _validate_docker_installation()
            image = _build_docker_image(work_dir=work_dir,
                                        repository_uri=project.name,
                                        base_image=project.docker_env.get('image'),
                                        run_id=active_run.info.run_id)
            command += _get_docker_command(image=image, active_run=active_run)
        # Synchronously create a conda environment (even though this may take some time)
        # to avoid failures due to multiple concurrent attempts to create the same conda env.
        elif use_conda:
            tracking.MlflowClient().set_tag(active_run.info.run_id, MLFLOW_PROJECT_ENV, "conda")
            tracking.MlflowClient().set_tag(active_run.info.run_id, MLFLOW_PROJECT_BACKEND, "local")
            command_separator = " && "
            conda_env_name = _get_or_create_conda_env(project.conda_env_path)
            command += _get_conda_command(conda_env_name)
        # In synchronous mode, run the entry point command in a blocking fashion, sending status
        # updates to the tracking server when finished. Note that the run state may not be
        # persisted to the tracking server if interrupted
        if synchronous:
            command += _get_entry_point_command(project, entry_point, parameters, storage_dir)
            command = command_separator.join(command)
            return _run_entry_point(command, work_dir, experiment_id,
                                    run_id=active_run.info.run_id)
        # Otherwise, invoke `mlflow run` in a subprocess
        return _invoke_mlflow_run_subprocess(
            work_dir=work_dir, entry_point=entry_point, parameters=parameters,
            experiment_id=experiment_id,
            use_conda=use_conda, storage_dir=storage_dir, run_id=active_run.info.run_id)
    elif backend == "kubernetes":
        from mlflow.projects import kubernetes as kb
        from mlflow.projects.docker import _build_docker_image, _validate_docker_installation, \
            _validate_docker_env
        tracking.MlflowClient().set_tag(active_run.info.run_id, MLFLOW_PROJECT_ENV, "docker")
        tracking.MlflowClient().set_tag(active_run.info.run_id, MLFLOW_PROJECT_BACKEND,
                                        "kubernetes")
        _validate_docker_env(project)
        _validate_docker_installation()
        kube_config = _parse_kubernetes_config(backend_config)
        image = _build_docker_image(work_dir=work_dir,
                                    repository_uri=kube_config["repository-uri"],
                                    base_image=project.docker_env.get('image'),
                                    run_id=active_run.info.run_id)
        image_digest = kb.push_image_to_registry(image.tags[0])
        submitted_run = kb.run_kubernetes_job(project.name,
                                              active_run,
                                              image.tags[0],
                                              image_digest,
                                              _get_entry_point_command(project, entry_point,
                                                                       parameters, storage_dir),
                                              _get_run_env_vars(
                                                run_id=active_run.info.run_uuid,
                                                experiment_id=active_run.info.experiment_id),
                                              kube_config['kube-context'],
                                              kube_config['kube-job-template'])
        return submitted_run

    supported_backends = ["local", "databricks", "kubernetes"]
    raise ExecutionException("Got unsupported execution mode %s. Supported "
                             "values: %s" % (backend, supported_backends))


def run(uri, entry_point="main", version=None, parameters=None,
        experiment_name=None, experiment_id=None,
        backend=None, backend_config=None, use_conda=True,
        storage_dir=None, synchronous=True, run_id=None):
    """
    Run an MLflow project. The project can be local or stored at a Git URI.

    You can run the project locally or remotely on a Databricks.

    For information on using this method in chained workflows, see `Building Multistep Workflows
    <../projects.html#building-multistep-workflows>`_.

    :raises ``ExecutionException``: If a run launched in blocking mode is unsuccessful.

    :param uri: URI of project to run. A local filesystem path
                or a Git repository URI (e.g. https://github.com/mlflow/mlflow-example)
                pointing to a project directory containing an MLproject file.
    :param entry_point: Entry point to run within the project. If no entry point with the specified
                        name is found, runs the project file ``entry_point`` as a script,
                        using "python" to run ``.py`` files and the default shell (specified by
                        environment variable ``$SHELL``) to run ``.sh`` files.
    :param version: For Git-based projects, either a commit hash or a branch name.
    :param experiment_name: Name of experiment under which to launch the run.
    :param experiment_id: ID of experiment under which to launch the run.
    :param backend: Execution backend for the run: "local", "databricks", or "kubernetes"
                    (experimental). If running against Databricks, will run against a Databricks
                    workspace determined as follows: if a Databricks tracking URI of the form
                    ``databricks://profile`` has been set (e.g. by setting the
                    MLFLOW_TRACKING_URI environment variable), will run against the workspace
                    specified by <profile>. Otherwise, runs against the workspace specified by
                    the default Databricks CLI profile.
    :param backend_config: A dictionary, or a path to a JSON file (must end in '.json'), which will
                           be passed as config to the backend. The exact content which should be
                           provided is different for each execution backend and is documented
                           at https://www.mlflow.org/docs/latest/projects.html.
    :param use_conda: If True (the default), create a new Conda environment for the run and
                      install project dependencies within that environment. Otherwise, run the
                      project in the current environment without installing any project
                      dependencies.
    :param storage_dir: Used only if ``backend`` is "local". MLflow downloads artifacts from
                        distributed URIs passed to parameters of type ``path`` to subdirectories of
                        ``storage_dir``.
    :param synchronous: Whether to block while waiting for a run to complete. Defaults to True.
                        Note that if ``synchronous`` is False and ``backend`` is "local", this
                        method will return, but the current process will block when exiting until
                        the local run completes. If the current process is interrupted, any
                        asynchronous runs launched via this method will be terminated.
    :param run_id: Note: this argument is used internally by the MLflow project APIs and should
                   not be specified. If specified, the run ID will be used instead of
                   creating a new run.
    :return: :py:class:`mlflow.projects.SubmittedRun` exposing information (e.g. run ID)
             about the launched run.
    """

    cluster_spec_dict = backend_config
    if (backend_config and type(backend_config) != dict
            and os.path.splitext(backend_config)[-1] == ".json"):
        with open(backend_config, 'r') as handle:
            try:
                cluster_spec_dict = json.load(handle)
            except ValueError:
                _logger.error(
                    "Error when attempting to load and parse JSON cluster spec from file %s",
                    backend_config)
                raise

    if backend == "databricks":
        mlflow.projects.databricks.before_run_validations(mlflow.get_tracking_uri(), backend_config)

    experiment_id = _resolve_experiment_id(experiment_name=experiment_name,
                                           experiment_id=experiment_id)

    submitted_run_obj = _run(
        uri=uri, experiment_id=experiment_id, entry_point=entry_point, version=version,
        parameters=parameters, backend=backend, backend_config=cluster_spec_dict,
        use_conda=use_conda, storage_dir=storage_dir, synchronous=synchronous, run_id=run_id)
    if synchronous:
        _wait_for(submitted_run_obj)
    return submitted_run_obj


def _wait_for(submitted_run_obj):
    """Wait on the passed-in submitted run, reporting its status to the tracking server."""
    run_id = submitted_run_obj.run_id
    active_run = None
    # Note: there's a small chance we fail to report the run's status to the tracking server if
    # we're interrupted before we reach the try block below
    try:
        active_run = tracking.MlflowClient().get_run(run_id) if run_id is not None else None
        if submitted_run_obj.wait():
            _logger.info("=== Run (ID '%s') succeeded ===", run_id)
            _maybe_set_run_terminated(active_run, "FINISHED")
        else:
            _maybe_set_run_terminated(active_run, "FAILED")
            raise ExecutionException("Run (ID '%s') failed" % run_id)
    except KeyboardInterrupt:
        _logger.error("=== Run (ID '%s') interrupted, cancelling run ===", run_id)
        submitted_run_obj.cancel()
        _maybe_set_run_terminated(active_run, "FAILED")
        raise


def _parse_subdirectory(uri):
    # Parses a uri and returns the uri and subdirectory as separate values.
    # Uses '#' as a delimiter.
    subdirectory = ''
    parsed_uri = uri
    if '#' in uri:
        subdirectory = uri[uri.find('#') + 1:]
        parsed_uri = uri[:uri.find('#')]
    if subdirectory and '.' in subdirectory:
        raise ExecutionException("'.' is not allowed in project subdirectory paths.")
    return parsed_uri, subdirectory


def _get_storage_dir(storage_dir):
    if storage_dir is not None and not os.path.exists(storage_dir):
        os.makedirs(storage_dir)
    return tempfile.mkdtemp(dir=storage_dir)


def _get_git_repo_url(work_dir):
    from git import Repo
    from git.exc import GitCommandError, InvalidGitRepositoryError
    try:
        repo = Repo(work_dir, search_parent_directories=True)
        remote_urls = [remote.url for remote in repo.remotes]
        if len(remote_urls) == 0:
            return None
    except GitCommandError:
        return None
    except InvalidGitRepositoryError:
        return None
    return remote_urls[0]


def _expand_uri(uri):
    if _is_local_uri(uri):
        return os.path.abspath(uri)
    return uri


def _is_file_uri(uri):
    """Returns True if the passed-in URI is a file:// URI."""
    return _FILE_URI_REGEX.match(uri)


def _is_local_uri(uri):
    """Returns True if the passed-in URI should be interpreted as a path on the local filesystem."""
    return not _GIT_URI_REGEX.match(uri)


def _is_zip_uri(uri):
    """Returns True if the passed-in URI points to a ZIP file."""
    return _ZIP_URI_REGEX.match(uri)


def _is_valid_branch_name(work_dir, version):
    """
    Returns True if the ``version`` is the name of a branch in a Git project.
    ``work_dir`` must be the working directory in a git repo.
    """
    if version is not None:
        from git import Repo
        from git.exc import GitCommandError
        repo = Repo(work_dir, search_parent_directories=True)
        try:
            return repo.git.rev_parse("--verify", "refs/heads/%s" % version) is not ''
        except GitCommandError:
            return False
    return False


def _fetch_project(uri, force_tempdir, version=None):
    """
    Fetch a project into a local directory, returning the path to the local project directory.
    :param force_tempdir: If True, will fetch the project into a temporary directory. Otherwise,
                          will fetch ZIP or Git projects into a temporary directory but simply
                          return the path of local projects (i.e. perform a no-op for local
                          projects).
    """
    parsed_uri, subdirectory = _parse_subdirectory(uri)
    use_temp_dst_dir = force_tempdir or _is_zip_uri(parsed_uri) or not _is_local_uri(parsed_uri)
    dst_dir = tempfile.mkdtemp() if use_temp_dst_dir else parsed_uri
    if use_temp_dst_dir:
        _logger.info("=== Fetching project from %s into %s ===", uri, dst_dir)
    if _is_zip_uri(parsed_uri):
        if _is_file_uri(parsed_uri):
            parsed_file_uri = urllib.parse.urlparse(urllib.parse.unquote(parsed_uri))
            parsed_uri = os.path.join(parsed_file_uri.netloc, parsed_file_uri.path)
        _unzip_repo(zip_file=(
            parsed_uri if _is_local_uri(parsed_uri) else _fetch_zip_repo(parsed_uri)),
            dst_dir=dst_dir)
    elif _is_local_uri(uri):
        if version is not None:
            raise ExecutionException("Setting a version is only supported for Git project URIs")
        if use_temp_dst_dir:
            dir_util.copy_tree(src=parsed_uri, dst=dst_dir)
    else:
        assert _GIT_URI_REGEX.match(parsed_uri), "Non-local URI %s should be a Git URI" % parsed_uri
        _fetch_git_repo(parsed_uri, version, dst_dir)
    res = os.path.abspath(os.path.join(dst_dir, subdirectory))
    if not os.path.exists(res):
        raise ExecutionException("Could not find subdirectory %s of %s" % (subdirectory, dst_dir))
    return res


def _unzip_repo(zip_file, dst_dir):
    import zipfile
    with zipfile.ZipFile(zip_file) as zip_in:
        zip_in.extractall(dst_dir)


def _fetch_zip_repo(uri):
    import requests
    from io import BytesIO
    # TODO (dbczumar): Replace HTTP resolution via ``requests.get`` with an invocation of
    # ```mlflow.data.download_uri()`` when the API supports the same set of available stores as
    # the artifact repository (Azure, FTP, etc). See the following issue:
    # https://github.com/mlflow/mlflow/issues/763.
    response = requests.get(uri)
    try:
        response.raise_for_status()
    except requests.HTTPError as error:
        raise ExecutionException("Unable to retrieve ZIP file. Reason: %s" % str(error))
    return BytesIO(response.content)


def _fetch_git_repo(uri, version, dst_dir):
    """
    Clone the git repo at ``uri`` into ``dst_dir``, checking out commit ``version`` (or defaulting
    to the head commit of the repository's master branch if version is unspecified).
    Assumes authentication parameters are specified by the environment, e.g. by a Git credential
    helper.
    """
    # We defer importing git until the last moment, because the import requires that the git
    # executable is availble on the PATH, so we only want to fail if we actually need it.
    import git
    repo = git.Repo.init(dst_dir)
    origin = repo.create_remote("origin", uri)
    origin.fetch()
    if version is not None:
        try:
            repo.git.checkout(version)
        except git.exc.GitCommandError as e:
            raise ExecutionException("Unable to checkout version '%s' of git repo %s"
                                     "- please ensure that the version exists in the repo. "
                                     "Error: %s" % (version, uri, e))
    else:
        repo.create_head("master", origin.refs.master)
        repo.heads.master.checkout()


def _get_conda_env_name(conda_env_path, env_id=None):
    conda_env_contents = open(conda_env_path).read() if conda_env_path else ""
    if env_id:
        conda_env_contents += env_id
    return "mlflow-%s" % hashlib.sha1(conda_env_contents.encode("utf-8")).hexdigest()


def _get_conda_bin_executable(executable_name):
    """
    Return path to the specified executable, assumed to be discoverable within the 'bin'
    subdirectory of a conda installation.

    The conda home directory (expected to contain a 'bin' subdirectory) is configurable via the
    ``mlflow.projects.MLFLOW_CONDA_HOME`` environment variable. If
    ``mlflow.projects.MLFLOW_CONDA_HOME`` is unspecified, this method simply returns the passed-in
    executable name.
    """
    conda_home = os.environ.get(MLFLOW_CONDA_HOME)
    if conda_home:
        return os.path.join(conda_home, "bin/%s" % executable_name)
    # Use CONDA_EXE as per https://github.com/conda/conda/issues/7126
    if "CONDA_EXE" in os.environ:
        conda_bin_dir = os.path.dirname(os.environ["CONDA_EXE"])
        return os.path.join(conda_bin_dir, executable_name)
    return executable_name


def _get_or_create_conda_env(conda_env_path, env_id=None):
    """
    Given a `Project`, creates a conda environment containing the project's dependencies if such a
    conda environment doesn't already exist. Returns the name of the conda environment.
    :param conda_env_path: Path to a conda yaml file.
    :param env_id: Optional string that is added to the contents of the yaml file before
                   calculating the hash. It can be used to distinguish environments that have the
                   same conda dependencies but are supposed to be different based on the context.
                   For example, when serving the model we may install additional dependencies to the
                   environment after the environment has been activated.
    """
    conda_path = _get_conda_bin_executable("conda")
    try:
        process.exec_cmd([conda_path, "--help"], throw_on_error=False)
    except EnvironmentError:
        raise ExecutionException("Could not find Conda executable at {0}. "
                                 "Ensure Conda is installed as per the instructions "
                                 "at https://conda.io/docs/user-guide/install/index.html. You can "
                                 "also configure MLflow to look for a specific Conda executable "
                                 "by setting the {1} environment variable to the path of the Conda "
                                 "executable".format(conda_path, MLFLOW_CONDA_HOME))
    (_, stdout, _) = process.exec_cmd([conda_path, "env", "list", "--json"])
    env_names = [os.path.basename(env) for env in json.loads(stdout)['envs']]
    project_env_name = _get_conda_env_name(conda_env_path, env_id)
    if project_env_name not in env_names:
        _logger.info('=== Creating conda environment %s ===', project_env_name)
        if conda_env_path:
            process.exec_cmd([conda_path, "env", "create", "-n", project_env_name, "--file",
                              conda_env_path], stream_output=True)
        else:
            process.exec_cmd(
                [conda_path, "create", "-n", project_env_name, "python"], stream_output=True)
    return project_env_name


def _maybe_set_run_terminated(active_run, status):
    """
    If the passed-in active run is defined and still running (i.e. hasn't already been terminated
    within user code), mark it as terminated with the passed-in status.
    """
    if active_run is None:
        return
    run_id = active_run.info.run_id
    cur_status = tracking.MlflowClient().get_run(run_id).info.status
    if RunStatus.is_terminated(cur_status):
        return
    tracking.MlflowClient().set_terminated(run_id, status)


def _get_entry_point_command(project, entry_point, parameters, storage_dir):
    """
    Returns the shell command to execute in order to run the specified entry point.
    :param project: Project containing the target entry point
    :param entry_point: Entry point to run
    :param parameters: Parameters (dictionary) for the entry point command
    :param storage_dir: Base local directory to use for downloading remote artifacts passed to
                        arguments of type 'path'. If None, a temporary base directory is used.
    """
    storage_dir_for_run = _get_storage_dir(storage_dir)
    _logger.info(
        "=== Created directory %s for downloading remote URIs passed to arguments of"
        " type 'path' ===",
        storage_dir_for_run)
    commands = []
    commands.append(
        project.get_entry_point(entry_point).compute_command(parameters, storage_dir_for_run))
    return commands


def _run_entry_point(command, work_dir, experiment_id, run_id):
    """
    Run an entry point command in a subprocess, returning a SubmittedRun that can be used to
    query the run's status.
    :param command: Entry point command to run
    :param work_dir: Working directory in which to run the command
    :param run_id: MLflow run ID associated with the entry point execution.
    """
    env = os.environ.copy()
    env.update(_get_run_env_vars(run_id, experiment_id))
    _logger.info("=== Running command '%s' in run with ID '%s' === ", command, run_id)
    # in case os name is not 'nt', we are not running on windows. It introduces
    # bash command otherwise.
    if os.name != "nt":
        process = subprocess.Popen(["bash", "-c", command], close_fds=True, cwd=work_dir, env=env)
    else:
        process = subprocess.Popen(command, close_fds=True, cwd=work_dir, env=env)
    return LocalSubmittedRun(run_id, process)


def _build_mlflow_run_cmd(
        uri, entry_point, storage_dir, use_conda, run_id, parameters):
    """
    Build and return an array containing an ``mlflow run`` command that can be invoked to locally
    run the project at the specified URI.
    """
    mlflow_run_arr = ["mlflow", "run", uri, "-e", entry_point, "--run-id", run_id]
    if storage_dir is not None:
        mlflow_run_arr.extend(["--storage-dir", storage_dir])
    if not use_conda:
        mlflow_run_arr.append("--no-conda")
    for key, value in parameters.items():
        mlflow_run_arr.extend(["-P", "%s=%s" % (key, value)])
    return mlflow_run_arr


def _run_mlflow_run_cmd(mlflow_run_arr, env_map):
    """
    Invoke ``mlflow run`` in a subprocess, which in turn runs the entry point in a child process.
    Returns a handle to the subprocess. Popen launched to invoke ``mlflow run``.
    """
    final_env = os.environ.copy()
    final_env.update(env_map)
    # Launch `mlflow run` command as the leader of its own process group so that we can do a
    # best-effort cleanup of all its descendant processes if needed
    if sys.platform == "win32":
        return subprocess.Popen(
            mlflow_run_arr, env=final_env, universal_newlines=True,
            creationflags=subprocess.CREATE_NEW_PROCESS_GROUP)
    else:
        return subprocess.Popen(
            mlflow_run_arr, env=final_env, universal_newlines=True, preexec_fn=os.setsid)


def _create_run(uri, experiment_id, work_dir, entry_point):
    """
    Create a ``Run`` against the current MLflow tracking server, logging metadata (e.g. the URI,
    entry point, and parameters of the project) about the run. Return an ``ActiveRun`` that can be
    used to report additional data about the run (metrics/params) to the tracking server.
    """
    if _is_local_uri(uri):
        source_name = tracking.utils._get_git_url_if_present(_expand_uri(uri))
    else:
        source_name = _expand_uri(uri)
    source_version = _get_git_commit(work_dir)
    existing_run = fluent.active_run()
    if existing_run:
        parent_run_id = existing_run.info.run_id
    else:
        parent_run_id = None

    tags = {
        MLFLOW_USER: _get_user(),
        MLFLOW_SOURCE_NAME: source_name,
        MLFLOW_SOURCE_TYPE: SourceType.to_string(SourceType.PROJECT),
        MLFLOW_PROJECT_ENTRY_POINT: entry_point
    }
    if source_version is not None:
        tags[MLFLOW_GIT_COMMIT] = source_version
    if parent_run_id is not None:
        tags[MLFLOW_PARENT_RUN_ID] = parent_run_id

    active_run = tracking.MlflowClient().create_run(experiment_id=experiment_id, tags=tags)
    return active_run


def _get_run_env_vars(run_id, experiment_id):
    """
    Returns a dictionary of environment variable key-value pairs to set in subprocess launched
    to run MLflow projects.
    """
    return {
        tracking._RUN_ID_ENV_VAR: run_id,
        tracking._TRACKING_URI_ENV_VAR: tracking.get_tracking_uri(),
        tracking._EXPERIMENT_ID_ENV_VAR: str(experiment_id),
    }


def _invoke_mlflow_run_subprocess(
        work_dir, entry_point, parameters, experiment_id, use_conda, storage_dir, run_id):
    """
    Run an MLflow project asynchronously by invoking ``mlflow run`` in a subprocess, returning
    a SubmittedRun that can be used to query run status.
    """
    _logger.info("=== Asynchronously launching MLflow run with ID %s ===", run_id)
    mlflow_run_arr = _build_mlflow_run_cmd(
        uri=work_dir, entry_point=entry_point, storage_dir=storage_dir, use_conda=use_conda,
        run_id=run_id, parameters=parameters)
    mlflow_run_subprocess = _run_mlflow_run_cmd(
        mlflow_run_arr, _get_run_env_vars(run_id, experiment_id))
    return LocalSubmittedRun(run_id, mlflow_run_subprocess)


def _get_conda_command(conda_env_name):
    #  Checking for newer conda versions
    if 'CONDA_EXE' in os.environ or 'MLFLOW_CONDA_HOME' in os.environ:
        conda_path = _get_conda_bin_executable("conda")
        activate_conda_env = ['source ' + os.path.dirname(conda_path) +
                              '/../etc/profile.d/conda.sh']
        activate_conda_env += ["conda activate {0} 1>&2".format(conda_env_name)]
    else:
        activate_path = _get_conda_bin_executable("activate")
        # in case os name is not 'nt', we are not running on windows. It introduces
        # bash command otherwise.
        if os.name != "nt":
            return ["source %s %s 1>&2" % (activate_path, conda_env_name)]
        else:
            return ["conda %s %s 1>&2" % (activate_path, conda_env_name)]
    return activate_conda_env


def _validate_execution_environment(project, backend):
    if project.docker_env and backend == "databricks":
        raise ExecutionException(
            "Running docker-based projects on Databricks is not yet supported.")


<<<<<<< HEAD
=======
def _get_local_uri_or_none(uri):
    if uri == "databricks":
        return None, None
    parsed_uri = urllib.parse.urlparse(uri)
    if not parsed_uri.netloc and parsed_uri.scheme in ("", "file", "sqlite"):
        path = urllib.request.url2pathname(parsed_uri.path)
        if parsed_uri.scheme == "sqlite":
            uri = path_to_local_sqlite_uri(_MLFLOW_DOCKER_TRACKING_DIR_PATH)
        else:
            uri = path_to_local_file_uri(_MLFLOW_DOCKER_TRACKING_DIR_PATH)
        return path, uri
    else:
        return None, None


def _get_docker_command(image, active_run):
    docker_path = "docker"
    cmd = [docker_path, "run", "--rm"]
    env_vars = _get_run_env_vars(run_id=active_run.info.run_id,
                                 experiment_id=active_run.info.experiment_id)
    tracking_uri = tracking.get_tracking_uri()
    local_path, container_tracking_uri = _get_local_uri_or_none(tracking_uri)
    artifact_uri_local_path = get_local_path_or_none(active_run.info.artifact_uri)
    if local_path is not None:
        cmd += ["-v", "%s:%s" % (local_path, _MLFLOW_DOCKER_TRACKING_DIR_PATH)]
        env_vars[tracking._TRACKING_URI_ENV_VAR] = container_tracking_uri
    if artifact_uri_local_path is not None:
        container_path = artifact_uri_local_path
        if not os.path.isabs(container_path):
            container_path = os.path.join("/mlflow/projects/code/", artifact_uri_local_path)
            container_path = os.path.normpath(container_path)
        artifact_uri_local_abspath = os.path.abspath(artifact_uri_local_path)
        cmd += ["-v", "%s:%s" % (artifact_uri_local_abspath, container_path)]
    if tracking.utils._is_databricks_uri(tracking_uri):
        db_profile = mlflow.tracking.utils.get_db_profile_from_uri(tracking_uri)
        config = databricks_utils.get_databricks_host_creds(db_profile)
        # We set these via environment variables so that only the current profile is exposed, rather
        # than all profiles in ~/.databrickscfg; maybe better would be to mount the necessary
        # part of ~/.databrickscfg into the container
        env_vars[tracking._TRACKING_URI_ENV_VAR] = 'databricks'
        env_vars['DATABRICKS_HOST'] = config.host
        if config.username:
            env_vars['DATABRICKS_USERNAME'] = config.username
        if config.password:
            env_vars['DATABRICKS_PASSWORD'] = config.password
        if config.token:
            env_vars['DATABRICKS_TOKEN'] = config.token
        if config.ignore_tls_verification:
            env_vars['DATABRICKS_INSECURE'] = config.ignore_tls_verification

    for key, value in env_vars.items():
        cmd += ["-e", "{key}={value}".format(key=key, value=value)]
    cmd += [image.tags[0]]
    return cmd


def _validate_docker_installation():
    """
    Verify if Docker is installed on host machine.
    """
    try:
        docker_path = "docker"
        process.exec_cmd([docker_path, "--help"], throw_on_error=False)
    except EnvironmentError:
        raise ExecutionException("Could not find Docker executable. "
                                 "Ensure Docker is installed as per the instructions "
                                 "at https://docs.docker.com/install/overview/.")


def _validate_docker_env(project):
    if not project.name:
        raise ExecutionException("Project name in MLProject must be specified when using docker "
                                 "for image tagging.")
    if not project.docker_env.get('image'):
        raise ExecutionException("Project with docker environment must specify the docker image "
                                 "to use via an 'image' field under the 'docker_env' field.")


>>>>>>> 22805100
def _parse_kubernetes_config(backend_config):
    """
    Creates build context tarfile containing Dockerfile and project code, returning path to tarfile
    """
    if not backend_config:
        raise ExecutionException("Backend_config file not found.")
    kube_config = backend_config.copy()
    if 'kube-job-template-path' not in backend_config.keys():
        raise ExecutionException("'kube-job-template-path' attribute must be specified in "
                                 "backend_config.")
    kube_job_template = backend_config['kube-job-template-path']
    if os.path.exists(kube_job_template):
        with open(kube_job_template, 'r') as job_template:
            yaml_obj = yaml.safe_load(job_template.read())
        kube_job_template = yaml_obj
        kube_config['kube-job-template'] = kube_job_template
    else:
        raise ExecutionException("Could not find 'kube-job-template-path': {}".format(
            kube_job_template))
    if 'kube-context' not in backend_config.keys():
        raise ExecutionException("Could not find kube-context in backend_config.")
    if 'repository-uri' not in backend_config.keys():
        raise ExecutionException("Could not find 'repository-uri' in backend_config.")
    return kube_config


__all__ = [
    "run",
    "SubmittedRun"
]<|MERGE_RESOLUTION|>--- conflicted
+++ resolved
@@ -27,21 +27,15 @@
 from mlflow.tracking.context.git_context import _get_git_commit
 import mlflow.projects.databricks
 from mlflow.utils import process
-<<<<<<< HEAD
-from mlflow.utils.mlflow_tags import MLFLOW_PROJECT_ENV, MLFLOW_USER, MLFLOW_SOURCE_NAME, \
-    MLFLOW_SOURCE_TYPE, MLFLOW_GIT_COMMIT, MLFLOW_GIT_REPO_URL, MLFLOW_GIT_BRANCH, \
-    LEGACY_MLFLOW_GIT_REPO_URL, LEGACY_MLFLOW_GIT_BRANCH_NAME, MLFLOW_PROJECT_ENTRY_POINT, \
-    MLFLOW_PARENT_RUN_ID, MLFLOW_PROJECT_BACKEND
-=======
+
 from mlflow.utils.file_utils import path_to_local_sqlite_uri, path_to_local_file_uri, \
     get_local_path_or_none
-from mlflow.utils.mlflow_tags import MLFLOW_PROJECT_ENV, MLFLOW_DOCKER_IMAGE_URI, \
-    MLFLOW_DOCKER_IMAGE_ID, MLFLOW_USER, MLFLOW_SOURCE_NAME, MLFLOW_SOURCE_TYPE, \
+from mlflow.utils.mlflow_tags import MLFLOW_PROJECT_ENV, \
+    MLFLOW_USER, MLFLOW_SOURCE_NAME, MLFLOW_SOURCE_TYPE, \
     MLFLOW_GIT_COMMIT, MLFLOW_GIT_REPO_URL, MLFLOW_GIT_BRANCH, LEGACY_MLFLOW_GIT_REPO_URL, \
     LEGACY_MLFLOW_GIT_BRANCH_NAME, MLFLOW_PROJECT_ENTRY_POINT, MLFLOW_PARENT_RUN_ID, \
     MLFLOW_PROJECT_BACKEND
-from mlflow.utils import databricks_utils, file_utils
->>>>>>> 22805100
+from mlflow.utils import databricks_utils
 
 # TODO: this should be restricted to just Git repos and not S3 and stuff like that
 _GIT_URI_REGEX = re.compile(r"^[^/]*:")
@@ -681,87 +675,6 @@
             "Running docker-based projects on Databricks is not yet supported.")
 
 
-<<<<<<< HEAD
-=======
-def _get_local_uri_or_none(uri):
-    if uri == "databricks":
-        return None, None
-    parsed_uri = urllib.parse.urlparse(uri)
-    if not parsed_uri.netloc and parsed_uri.scheme in ("", "file", "sqlite"):
-        path = urllib.request.url2pathname(parsed_uri.path)
-        if parsed_uri.scheme == "sqlite":
-            uri = path_to_local_sqlite_uri(_MLFLOW_DOCKER_TRACKING_DIR_PATH)
-        else:
-            uri = path_to_local_file_uri(_MLFLOW_DOCKER_TRACKING_DIR_PATH)
-        return path, uri
-    else:
-        return None, None
-
-
-def _get_docker_command(image, active_run):
-    docker_path = "docker"
-    cmd = [docker_path, "run", "--rm"]
-    env_vars = _get_run_env_vars(run_id=active_run.info.run_id,
-                                 experiment_id=active_run.info.experiment_id)
-    tracking_uri = tracking.get_tracking_uri()
-    local_path, container_tracking_uri = _get_local_uri_or_none(tracking_uri)
-    artifact_uri_local_path = get_local_path_or_none(active_run.info.artifact_uri)
-    if local_path is not None:
-        cmd += ["-v", "%s:%s" % (local_path, _MLFLOW_DOCKER_TRACKING_DIR_PATH)]
-        env_vars[tracking._TRACKING_URI_ENV_VAR] = container_tracking_uri
-    if artifact_uri_local_path is not None:
-        container_path = artifact_uri_local_path
-        if not os.path.isabs(container_path):
-            container_path = os.path.join("/mlflow/projects/code/", artifact_uri_local_path)
-            container_path = os.path.normpath(container_path)
-        artifact_uri_local_abspath = os.path.abspath(artifact_uri_local_path)
-        cmd += ["-v", "%s:%s" % (artifact_uri_local_abspath, container_path)]
-    if tracking.utils._is_databricks_uri(tracking_uri):
-        db_profile = mlflow.tracking.utils.get_db_profile_from_uri(tracking_uri)
-        config = databricks_utils.get_databricks_host_creds(db_profile)
-        # We set these via environment variables so that only the current profile is exposed, rather
-        # than all profiles in ~/.databrickscfg; maybe better would be to mount the necessary
-        # part of ~/.databrickscfg into the container
-        env_vars[tracking._TRACKING_URI_ENV_VAR] = 'databricks'
-        env_vars['DATABRICKS_HOST'] = config.host
-        if config.username:
-            env_vars['DATABRICKS_USERNAME'] = config.username
-        if config.password:
-            env_vars['DATABRICKS_PASSWORD'] = config.password
-        if config.token:
-            env_vars['DATABRICKS_TOKEN'] = config.token
-        if config.ignore_tls_verification:
-            env_vars['DATABRICKS_INSECURE'] = config.ignore_tls_verification
-
-    for key, value in env_vars.items():
-        cmd += ["-e", "{key}={value}".format(key=key, value=value)]
-    cmd += [image.tags[0]]
-    return cmd
-
-
-def _validate_docker_installation():
-    """
-    Verify if Docker is installed on host machine.
-    """
-    try:
-        docker_path = "docker"
-        process.exec_cmd([docker_path, "--help"], throw_on_error=False)
-    except EnvironmentError:
-        raise ExecutionException("Could not find Docker executable. "
-                                 "Ensure Docker is installed as per the instructions "
-                                 "at https://docs.docker.com/install/overview/.")
-
-
-def _validate_docker_env(project):
-    if not project.name:
-        raise ExecutionException("Project name in MLProject must be specified when using docker "
-                                 "for image tagging.")
-    if not project.docker_env.get('image'):
-        raise ExecutionException("Project with docker environment must specify the docker image "
-                                 "to use via an 'image' field under the 'docker_env' field.")
-
-
->>>>>>> 22805100
 def _parse_kubernetes_config(backend_config):
     """
     Creates build context tarfile containing Dockerfile and project code, returning path to tarfile
